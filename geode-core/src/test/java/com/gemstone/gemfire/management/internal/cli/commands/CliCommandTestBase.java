/*
 * Licensed to the Apache Software Foundation (ASF) under one or more
 * contributor license agreements.  See the NOTICE file distributed with
 * this work for additional information regarding copyright ownership.
 * The ASF licenses this file to You under the Apache License, Version 2.0
 * (the "License"); you may not use this file except in compliance with
 * the License.  You may obtain a copy of the License at
 *
 *      http://www.apache.org/licenses/LICENSE-2.0
 *
 * Unless required by applicable law or agreed to in writing, software
 * distributed under the License is distributed on an "AS IS" BASIS,
 * WITHOUT WARRANTIES OR CONDITIONS OF ANY KIND, either express or implied.
 * See the License for the specific language governing permissions and
 * limitations under the License.
 */
package com.gemstone.gemfire.management.internal.cli.commands;

import com.gemstone.gemfire.cache.Cache;
import com.gemstone.gemfire.distributed.internal.DistributionConfig;
import com.gemstone.gemfire.internal.AvailablePortHelper;
import com.gemstone.gemfire.management.ManagementService;
import com.gemstone.gemfire.management.internal.cli.CommandManager;
import com.gemstone.gemfire.management.internal.cli.HeadlessGfsh;
import com.gemstone.gemfire.management.internal.cli.i18n.CliStrings;
import com.gemstone.gemfire.management.internal.cli.parser.CommandTarget;
import com.gemstone.gemfire.management.internal.cli.result.CommandResult;
import com.gemstone.gemfire.management.internal.cli.shell.Gfsh;
import com.gemstone.gemfire.management.internal.cli.util.CommandStringBuilder;
import com.gemstone.gemfire.management.internal.security.JSONAuthorization;
import com.gemstone.gemfire.test.dunit.Host;
import com.gemstone.gemfire.test.dunit.SerializableRunnable;
<<<<<<< HEAD
import org.json.JSONException;
import util.TestException;
=======
import com.gemstone.gemfire.test.dunit.cache.internal.JUnit4CacheTestCase;
>>>>>>> dca07b1d

import java.io.IOException;
import java.io.PrintStream;
import java.io.PrintWriter;
import java.io.StringWriter;
import java.net.InetAddress;
import java.net.UnknownHostException;
import java.util.Map;
import java.util.Properties;
import java.util.Set;
import java.util.regex.Matcher;
import java.util.regex.Pattern;

import static com.gemstone.gemfire.test.dunit.Assert.*;
import static com.gemstone.gemfire.test.dunit.LogWriterUtils.getLogWriter;

/**
 * Base class for all the CLI/gfsh command dunit tests.
 */
<<<<<<< HEAD
public abstract class CliCommandTestBase extends CacheTestCase {
=======
public class CliCommandTestBase extends JUnit4CacheTestCase {

  private static final long serialVersionUID = 1L;
>>>>>>> dca07b1d

  public static final String USE_HTTP_SYSTEM_PROPERTY = "useHTTP";

  private ManagementService managementService;

  private transient HeadlessGfsh shell;

<<<<<<< HEAD
  private boolean useHttpOnConnect = true;
=======
  private boolean useHttpOnConnect = Boolean.getBoolean(USE_HTTP_SYSTEM_PROPERTY);
>>>>>>> dca07b1d

  private int httpPort;
  private int jmxPort;

  private String jmxHost;

  @Override
  public final void preTearDownCacheTestCase() throws Exception {
    preTearDownCliCommandTestBase();
    destroyDefaultSetup();
  }
  
  protected void preTearDownCliCommandTestBase() throws Exception {
  }

  /**
   * Create all of the components necessary for the default setup. The provided properties will be used when creating
   * the default cache. This will create GFSH in the controller VM (VM[4]) (no cache) and the manager in VM[0] (with
   * cache). When adding regions, functions, keys, whatever to your cache for tests, you'll need to use
   * Host.getHost(0).getVM(0).invoke(new SerializableRunnable() { public void run() { ... } } in order to have this
   * setup run in the same VM as the manager.
   * <p>
   *
   * @param props the Properties used when creating the cache for this default setup.
   * @return the default testable GemFire shell.
   */
  @SuppressWarnings("serial")
<<<<<<< HEAD
  protected HeadlessGfsh createDefaultSetup( Properties props) {
    Object[] result = (Object[]) Host.getHost(0).getVM(0).invoke(new SerializableCallable() {
      public Object call() {
        final Object[] result = new Object[3];
=======
  protected final HeadlessGfsh createDefaultSetup(final Properties props) {
    Object[] result = (Object[]) Host.getHost(0).getVM(0).invoke( "createDefaultSetup", () -> {
        final Object[] results = new Object[3];
>>>>>>> dca07b1d
        final Properties localProps = (props != null ? props : new Properties());

        try {
          jmxHost = InetAddress.getLocalHost().getHostName();
        } catch (UnknownHostException ignore) {
          jmxHost = "localhost";
        }

        if (!localProps.containsKey(DistributionConfig.NAME_NAME)) {
          localProps.setProperty(DistributionConfig.NAME_NAME, "Manager");
        }

        final int[] ports = AvailablePortHelper.getRandomAvailableTCPPorts(2);

        jmxPort = ports[0];
        httpPort = ports[1];

        localProps.setProperty(DistributionConfig.JMX_MANAGER_NAME, "true");
        localProps.setProperty(DistributionConfig.JMX_MANAGER_START_NAME, "true");
        localProps.setProperty(DistributionConfig.JMX_MANAGER_BIND_ADDRESS_NAME, String.valueOf(jmxHost));
        localProps.setProperty(DistributionConfig.JMX_MANAGER_PORT_NAME, String.valueOf(jmxPort));
        localProps.setProperty(DistributionConfig.HTTP_SERVICE_PORT_NAME, String.valueOf(httpPort));

        if(localProps.getProperty("jsonFile")!=null){
          localProps.put(DistributionConfig.SECURITY_CLIENT_AUTHENTICATOR_NAME,
              JSONAuthorization.class.getName() + ".create");
          localProps.put(DistributionConfig.SECURITY_CLIENT_ACCESSOR_NAME, JSONAuthorization.class.getName() + ".create");

          try {
            JSONAuthorization.setUpWithJsonFile(localProps.getProperty("jsonFile"));
          } catch (IOException e) {
            e.printStackTrace();
          } catch (JSONException e) {
            e.printStackTrace();
          }
          localProps.remove("jsonFile");
        }

        getSystem(localProps);
        verifyManagementServiceStarted(getCache());

        results[0] = jmxHost;
        results[1] = jmxPort;
        results[2] = httpPort;

        return results;
    });

    this.jmxHost = (String) result[0];
    this.jmxPort = (Integer) result[1];
    this.httpPort = (Integer) result[2];

    return defaultShellConnect();
  }

  /**
   * Destroy all of the components created for the default setup.
   */
  @SuppressWarnings("serial")
  protected final void destroyDefaultSetup() {
    if (this.shell != null) {
      executeCommand(shell, "exit");
      this.shell.terminate();
      this.shell = null;
    }

    disconnectAllFromDS();

    Host.getHost(0).getVM(0).invoke(new SerializableRunnable() {
      public void run() {
        verifyManagementServiceStopped();
      }
    });
  }

  /**
   * Start the default management service using the provided Cache.
   *
   * @param cache Cache to use when creating the management service
   */
  private void verifyManagementServiceStarted(Cache cache) {
    assert (cache != null);

    this.managementService = ManagementService.getExistingManagementService(cache);
    assertNotNull(this.managementService);
    assertTrue(this.managementService.isManager());
    assertTrue(checkIfCommandsAreLoadedOrNot());
  }

  public static boolean checkIfCommandsAreLoadedOrNot() {
    CommandManager manager;
    try {
      manager = CommandManager.getInstance();
      Map<String, CommandTarget> commands = manager.getCommands();
      Set set = commands.keySet();
      if (commands.size() < 1) {
        return false;
      }
      return true;
    } catch (ClassNotFoundException | IOException e) {
      throw new RuntimeException("Could not load commands", e);
    }
  }

  /**
   * Stop the default management service.
   */
  private void verifyManagementServiceStopped() {
    if (this.managementService != null) {
      assertFalse(this.managementService.isManager());
      this.managementService = null;
    }
  }

  /**
   * Connect the default shell to the default JMX server.
   *
   * @return The default shell.
   */
  private HeadlessGfsh defaultShellConnect() {
    HeadlessGfsh shell = getDefaultShell();
    shellConnect(this.jmxHost, this.jmxPort, this.httpPort, shell);
    return shell;
  }

  /**
   * Connect a shell to the JMX server at the given host and port
   *
   * @param host    Host of the JMX server
   * @param jmxPort Port of the JMX server
   * @param shell   Shell to connect
   */
  protected void shellConnect(final String host, final int jmxPort, final int httpPort, HeadlessGfsh shell) {
    assert (host != null);
    assert (shell != null);

    final CommandStringBuilder command = new CommandStringBuilder(CliStrings.CONNECT);
    String endpoint;

    if (useHttpOnConnect) {
      endpoint = "http://" + host + ":" + httpPort + "/gemfire/v1";
      command.addOption(CliStrings.CONNECT__USE_HTTP, Boolean.TRUE.toString());
      command.addOption(CliStrings.CONNECT__URL, endpoint);
      command.addOption(CliStrings.CONNECT__USERNAME, "super-user");
      command.addOption(CliStrings.CONNECT__PASSWORD, "1234567");
    } else {
      endpoint = host + "[" + jmxPort + "]";
      command.addOption(CliStrings.CONNECT__JMX_MANAGER, endpoint);
    }

    CommandResult result = executeCommand(shell, command.toString());

    if (!shell.isConnectedAndReady()) {
      throw new AssertionError(
          "Connect command failed to connect to manager " + endpoint + " result=" + commandResultToString(result));
    }

    info("Successfully connected to managing node using " + (useHttpOnConnect ? "HTTP" : "JMX"));
    assertEquals(true, shell.isConnectedAndReady());
  }

  /**
   * Get the default shell (will create one if it doesn't already exist).
   *
   * @return The default shell
   */
  protected synchronized final HeadlessGfsh getDefaultShell() {
    if (this.shell == null) {
      this.shell = createShell();
    }

    return this.shell;
  }

  /**
   * Create a HeadlessGfsh object.
   *
   * @return The created shell.
   */
  protected HeadlessGfsh createShell() {
    try {
      Gfsh.SUPPORT_MUTLIPLESHELL = true;
      String shellId = getClass().getSimpleName() + "_" + getName();
      HeadlessGfsh shell = new HeadlessGfsh(shellId, 30);
      //Added to avoid trimming of the columns
      info("Started testable shell: " + shell);
      return shell;
    } catch (ClassNotFoundException e) {
      throw new AssertionError(getStackTrace(e));
    } catch (IOException e) {
      throw new AssertionError(getStackTrace(e));
    }
  }

  /**
   * Execute a command using the default shell and clear the shell events before returning.
   *
   * @param command Command to execute
   * @return The result of the command execution
   */
  protected CommandResult executeCommand(String command) {
    assert (command != null);

    return executeCommand(getDefaultShell(), command);
  }

  /**
   * Execute a command in the provided shell and clear the shell events before returning.
   *
   * @param shell   Shell in which to execute the command.
   * @param command Command to execute
   * @return The result of the command execution
   */
  protected CommandResult executeCommand(HeadlessGfsh shell, String command) {
    assert (shell != null);
    assert (command != null);

    CommandResult commandResult = executeCommandWithoutClear(shell, command);
    shell.clearEvents();
    return commandResult;
  }

  /**
   * Execute a command using the default shell. Useful for getting additional information from the shell after the
   * command has been executed (using getDefaultShell().???). Caller is responsible for calling
   * getDefaultShell().clearEvents() when done.
   *
   * @param command Command to execute
   * @return The result of the command execution
   */
  @SuppressWarnings("unused")
  protected CommandResult executeCommandWithoutClear(String command) {
    assert (command != null);

    return executeCommandWithoutClear(getDefaultShell(), command);
  }

  /**
   * Execute a command in the provided shell. Useful for getting additional information from the shell after the command
   * has been executed (using getDefaultShell().???). Caller is responsible for calling getDefaultShell().clearEvents()
   * when done.
   *
   * @param shell   Shell in which to execute the command.
   * @param command Command to execute
   * @return The result of the command execution
   */
  protected CommandResult executeCommandWithoutClear(HeadlessGfsh shell, String command) {
    assert (shell != null);
    assert (command != null);

    try {
      info("Executing command " + command + " with command Mgr " + CommandManager.getInstance());
    } catch (ClassNotFoundException cnfex) {
      throw new AssertionError(getStackTrace(cnfex));
    } catch (IOException ioex) {
      throw new AssertionError(getStackTrace(ioex));
    }

    shell.executeCommand(command);
    if (shell.hasError()) {
      error("executeCommand completed with error : " + shell.getError());
    }

    CommandResult result = null;
    try {
      result = (CommandResult) shell.getResult();
    } catch (InterruptedException ex) {
      error("shell received InterruptedException");
    }

    if (result != null) {
      result.resetToFirstLine();
    }

    return result;
  }

  /**
   * Utility method for viewing the results of a command.
   *
   * @param commandResult Results to dump
   * @param printStream   Stream to dump the results to
   */
  protected void printResult(final CommandResult commandResult, PrintStream printStream) {
    assert (commandResult != null);
    assert (printStream != null);

    commandResult.resetToFirstLine();
    printStream.print(commandResultToString(commandResult));
  }

  protected String commandResultToString(final CommandResult commandResult) {
    assertNotNull(commandResult);

    commandResult.resetToFirstLine();

    StringBuilder buffer = new StringBuilder(commandResult.getHeader());

    while (commandResult.hasNextLine()) {
      buffer.append(commandResult.nextLine());
    }

    buffer.append(commandResult.getFooter());

    return buffer.toString();
  }

  /**
   * Utility method for finding the CommandResult object in the Map of CommandOutput objects.
   *
   * @param commandOutput CommandOutput Map to search
   * @return The CommandResult object or null if not found.
   */
  protected CommandResult extractCommandResult(Map<String, Object> commandOutput) {
    assert (commandOutput != null);

    for (Object resultObject : commandOutput.values()) {
      if (resultObject instanceof CommandResult) {
        CommandResult result = (CommandResult) resultObject;
        result.resetToFirstLine();
        return result;
      }
    }
    return null;
  }

  /**
   * Utility method to determine how many times a string occurs in another string. Note that when looking for matches
   * substrings of other matches will be counted as a match. For example, looking for "AA" in the string "AAAA" will
   * result in a return value of 3.
   *
   * @param stringToSearch String to search
   * @param stringToCount  String to look for and count
   * @return The number of matches.
   */
  protected int countMatchesInString(final String stringToSearch, final String stringToCount) {
    assert (stringToSearch != null);
    assert (stringToCount != null);

    int length = stringToSearch.length();
    int count = 0;
    for (int i = 0; i < length; i++) {
      if (stringToSearch.substring(i).startsWith(stringToCount)) {
        count++;
      }
    }
    return count;
  }

  /**
   * Determines if a string contains a trimmed line that matches the pattern. So, any single line whose leading and
   * trailing spaces have been removed which contains a string that exactly matches the given pattern will be considered
   * a match.
   *
   * @param stringToSearch String to search
   * @param stringPattern  Pattern to search for
   * @return True if a match is found, false otherwise
   */
  protected boolean stringContainsLine(final String stringToSearch, final String stringPattern) {
    assert (stringToSearch != null);
    assert (stringPattern != null);

    Pattern pattern = Pattern.compile("^\\s*" + stringPattern + "\\s*$", Pattern.MULTILINE);
    Matcher matcher = pattern.matcher(stringToSearch);
    return matcher.find();
  }

  /**
   * Counts the number of distinct lines in a String.
   *
   * @param stringToSearch  String to search for lines.
   * @param countBlankLines Whether to count blank lines (true to count)
   * @return The number of lines found.
   */
  protected int countLinesInString(final String stringToSearch, final boolean countBlankLines) {
    assert (stringToSearch != null);

    int length = stringToSearch.length();
    int count = 0;
    char character = 0;
    boolean foundNonSpaceChar = false;

    for (int i = 0; i < length; i++) {
      character = stringToSearch.charAt(i);
      if (character == '\r' && (i + 1) < length && stringToSearch.charAt(i + 1) == '\n') {
        i++;
      }
      if (character == '\n' || character == '\r') {
        if (countBlankLines) {
          count++;
        } else {
          if (foundNonSpaceChar) {
            count++;
          }
        }
        foundNonSpaceChar = false;
      } else if (character != ' ' && character != '\t') {
        foundNonSpaceChar = true;
      }
    }

    // Even if the last line isn't terminated, it still counts as a line
    if (character != '\n' && character != '\r') {
      count++;
    }

    return count;
  }

  /**
   * Get a specific line from the string (using \n or \r as a line separator).
   *
   * @param stringToSearch String to get the line from
   * @param lineNumber     Line number to get
   * @return The line
   */
  protected String getLineFromString(final String stringToSearch, final int lineNumber) {
    assert (stringToSearch != null);
    assert (lineNumber > 0);

    int length = stringToSearch.length();
    int count = 0;
    int startIndex = 0;
    char character;
    int endIndex = length;

    for (int i = 0; i < length; i++) {
      character = stringToSearch.charAt(i);
      if (character == '\r' && (i + 1) < length && stringToSearch.charAt(i + 1) == '\n') {
        i++;
      }
      if (character == '\n' || character == '\r') {
        if (lineNumber == 1) {
          endIndex = i;
          break;
        }
        if (++count == lineNumber - 1) {
          startIndex = i + 1;
        } else if (count >= lineNumber) {
          endIndex = i;
          break;
        }
      }
    }

    return stringToSearch.substring(startIndex, endIndex);
  }

  protected static String getStackTrace(Throwable aThrowable) {
    StringWriter sw = new StringWriter();
    aThrowable.printStackTrace(new PrintWriter(sw, true));
    return sw.toString();
  }

  protected void info(String string) {
    getLogWriter().info(string);
  }

  protected void debug(String string) {
    getLogWriter().fine(string);
  }

  protected void error(String string) {
    getLogWriter().error(string);
  }

  protected void error(String string, Throwable e) {
    getLogWriter().error(string, e);
  }
}<|MERGE_RESOLUTION|>--- conflicted
+++ resolved
@@ -30,12 +30,7 @@
 import com.gemstone.gemfire.management.internal.security.JSONAuthorization;
 import com.gemstone.gemfire.test.dunit.Host;
 import com.gemstone.gemfire.test.dunit.SerializableRunnable;
-<<<<<<< HEAD
-import org.json.JSONException;
-import util.TestException;
-=======
 import com.gemstone.gemfire.test.dunit.cache.internal.JUnit4CacheTestCase;
->>>>>>> dca07b1d
 
 import java.io.IOException;
 import java.io.PrintStream;
@@ -55,13 +50,9 @@
 /**
  * Base class for all the CLI/gfsh command dunit tests.
  */
-<<<<<<< HEAD
-public abstract class CliCommandTestBase extends CacheTestCase {
-=======
 public class CliCommandTestBase extends JUnit4CacheTestCase {
 
   private static final long serialVersionUID = 1L;
->>>>>>> dca07b1d
 
   public static final String USE_HTTP_SYSTEM_PROPERTY = "useHTTP";
 
@@ -69,11 +60,7 @@
 
   private transient HeadlessGfsh shell;
 
-<<<<<<< HEAD
-  private boolean useHttpOnConnect = true;
-=======
   private boolean useHttpOnConnect = Boolean.getBoolean(USE_HTTP_SYSTEM_PROPERTY);
->>>>>>> dca07b1d
 
   private int httpPort;
   private int jmxPort;
@@ -101,16 +88,9 @@
    * @return the default testable GemFire shell.
    */
   @SuppressWarnings("serial")
-<<<<<<< HEAD
-  protected HeadlessGfsh createDefaultSetup( Properties props) {
-    Object[] result = (Object[]) Host.getHost(0).getVM(0).invoke(new SerializableCallable() {
-      public Object call() {
-        final Object[] result = new Object[3];
-=======
   protected final HeadlessGfsh createDefaultSetup(final Properties props) {
     Object[] result = (Object[]) Host.getHost(0).getVM(0).invoke( "createDefaultSetup", () -> {
         final Object[] results = new Object[3];
->>>>>>> dca07b1d
         final Properties localProps = (props != null ? props : new Properties());
 
         try {
