--- conflicted
+++ resolved
@@ -223,34 +223,25 @@
     p.put(LOG_LEVEL, "info");
     addDSProps(p);
     return p;
-<<<<<<< HEAD
-  }
-
-  private void validateMulticastOpsAfterRegionOps() {
-    int writes = getGemfireCache().getDistributionManager().getStats().getMcastWrites();
-    int reads = getGemfireCache().getDistributionManager().getStats().getMcastReads();
-    assertTrue("Should have multicast writes or reads. Writes=  " + writes + " ,read= " + reads, writes > 0 || reads > 0);
-=======
   } 
   
   protected void addDSProps(Properties p) {
   }
-  
+
   protected void validateMulticastOpsAfterRegionOps() {
     int writes = getGemfireCache().getDistributionManager().getStats().getMcastWrites();
     int reads = getGemfireCache().getDistributionManager().getStats().getMcastReads();
     assertTrue("Should have multicast writes or reads. Writes=  " + writes +  " ,read= " + reads, 
         writes > 0 || reads > 0);
-    
+
     validateUDPEncryptionStats();
   }
-  
+
   protected void validateUDPEncryptionStats() {
     long encrptTime = getGemfireCache().getDistributionManager().getStats().getUDPMsgEncryptionTiime();
     long decryptTime = getGemfireCache().getDistributionManager().getStats().getUDPMsgDecryptionTime();
-    assertTrue("Should have multicast writes or reads. encrptTime=  " + encrptTime +  " ,decryptTime= " + decryptTime, 
+    assertTrue("Should have multicast writes or reads. encrptTime=  " + encrptTime +  " ,decryptTime= " + decryptTime,
         encrptTime == 0 && decryptTime == 0);
->>>>>>> 5cb50091
   }
 
   private void validateMulticastOpsBeforeRegionOps() {
@@ -261,17 +252,10 @@
   }
 
   private int startLocator() {
-<<<<<<< HEAD
-    final int[] ports = AvailablePortHelper.getRandomAvailableTCPPorts(3);
-    final int locatorPort = ports[0];
-
-    VM locator1Vm = Host.getHost(0).getVM(locatorVM);
-=======
   final int [] ports = AvailablePortHelper.getRandomAvailableTCPPorts(3);
   final int locatorPort = ports[0];
-  
+
   VM locator1Vm = Host.getHost(0).getVM(locatorVM);;
->>>>>>> 5cb50091
     locator1Vm.invoke(new SerializableCallable() {
       @Override
       public Object call() {
@@ -281,16 +265,6 @@
         locatorProps.setProperty(MCAST_PORT, mcastport);
         locatorProps.setProperty(MCAST_TTL, mcastttl);
         locatorProps.setProperty(LOG_LEVEL, "info");
-<<<<<<< HEAD
-        //locatorProps.setProperty(DistributionConfig.ENABLE_CLUSTER_CONFIGURATION_NAME, "true");
-        try {
-          final InternalLocator locator = (InternalLocator) Locator.startLocatorAndDS(locatorPort, null, null, locatorProps);
-          System.out.println("test Locator started " + locatorPort);
-        } catch (IOException ioex) {
-          fail("Unable to create a locator with a shared configuration");
-        }
-
-=======
         addDSProps(locatorProps);
         //locatorProps.setProperty(DistributionConfig.ENABLE_CLUSTER_CONFIGURATION_NAME, "true");
         try {
@@ -300,7 +274,6 @@
            } catch (IOException ioex) {
           fail("Unable to create a locator with a shared configuration");
         }
->>>>>>> 5cb50091
         return null;
       }
     });
